{
<<<<<<< HEAD
    "name": "starknet-js-indexer",
    "version": "0.0.1",
    "main": "dist/index.js",
    "types": "dist/index.d.ts",
    "scripts": {
      "build": "tsc --skipLibCheck",
      "lint": "eslint . --ext .ts",
      "lint:fix": "eslint . --ext .ts --fix",
      "format": "prettier --write \"**/*.{ts,js,json,md}\""
    },
    "dependencies": {
      "pg": "^8.11.0",
      "starknet": "^7.1.0"
    },
    "devDependencies": {
      "@types/pg": "^8.10.2",
      "@typescript-eslint/eslint-plugin": "^8.32.0",
      "@typescript-eslint/parser": "^8.32.0",
      "eslint": "^8.56.0",
      "eslint-config-prettier": "^10.1.5",
      "eslint-plugin-prettier": "^5.4.0",
      "husky": "^9.1.7",
      "lint-staged": "^15.5.2",
      "prettier": "^3.5.3",
      "typescript": "^5.0.0"
    },
    "lint-staged": {
      "*.{ts,js}": [
        "eslint --fix",
        "prettier --write"
      ],
      "*.{json,md}": [
        "prettier --write"
      ]
    }
  }
=======
  "name": "starknet-js-indexer",
  "version": "0.1.0",
  "main": "dist/index.js",
  "types": "dist/index.d.ts",
  "scripts": {
    "build": "tsc --skipLibCheck",
    "lint": "eslint . --ext .ts",
    "lint:fix": "eslint . --ext .ts --fix",
    "format": "prettier --write \"**/*.{ts,js,json,md}\"",
    "postinstall": "patch-package"
  },
  "dependencies": {
    "abi-wan-kanabi": "2.2.4",
    "pg": "^8.11.0",
    "starknet": "^7.1.0"
  },
  "devDependencies": {
    "@types/pg": "^8.10.2",
    "@typescript-eslint/eslint-plugin": "^8.32.0",
    "@typescript-eslint/parser": "^8.32.0",
    "eslint": "^8.56.0",
    "eslint-config-prettier": "^10.1.5",
    "eslint-plugin-prettier": "^5.4.0",
    "husky": "^9.1.7",
    "lint-staged": "^15.5.2",
    "patch-package": "^8.0.0",
    "prettier": "^3.5.3",
    "typescript": "^5.0.0"
  },
  "lint-staged": {
    "*.{ts,js}": [
      "eslint --fix",
      "prettier --write"
    ],
    "*.{json,md}": [
      "prettier --write"
    ]
  }
}
>>>>>>> 053bd717
<|MERGE_RESOLUTION|>--- conflicted
+++ resolved
@@ -1,44 +1,6 @@
 {
-<<<<<<< HEAD
-    "name": "starknet-js-indexer",
-    "version": "0.0.1",
-    "main": "dist/index.js",
-    "types": "dist/index.d.ts",
-    "scripts": {
-      "build": "tsc --skipLibCheck",
-      "lint": "eslint . --ext .ts",
-      "lint:fix": "eslint . --ext .ts --fix",
-      "format": "prettier --write \"**/*.{ts,js,json,md}\""
-    },
-    "dependencies": {
-      "pg": "^8.11.0",
-      "starknet": "^7.1.0"
-    },
-    "devDependencies": {
-      "@types/pg": "^8.10.2",
-      "@typescript-eslint/eslint-plugin": "^8.32.0",
-      "@typescript-eslint/parser": "^8.32.0",
-      "eslint": "^8.56.0",
-      "eslint-config-prettier": "^10.1.5",
-      "eslint-plugin-prettier": "^5.4.0",
-      "husky": "^9.1.7",
-      "lint-staged": "^15.5.2",
-      "prettier": "^3.5.3",
-      "typescript": "^5.0.0"
-    },
-    "lint-staged": {
-      "*.{ts,js}": [
-        "eslint --fix",
-        "prettier --write"
-      ],
-      "*.{json,md}": [
-        "prettier --write"
-      ]
-    }
-  }
-=======
   "name": "starknet-js-indexer",
-  "version": "0.1.0",
+  "version": "0.0.3",
   "main": "dist/index.js",
   "types": "dist/index.d.ts",
   "scripts": {
@@ -75,5 +37,4 @@
       "prettier --write"
     ]
   }
-}
->>>>>>> 053bd717
+}